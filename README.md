--- conflicted
+++ resolved
@@ -10,12 +10,6 @@
 * KNIME (code was tested on 4.3.0 version)
 
 ## Install
-<<<<<<< HEAD
-retropath2 requires [Knime](https://www.knime.com/) which is not available through pip. The 4.3.0 version will be downloaded if not already installed.
-### From Conda
-```sh
-[sudo] conda install -c brsynth -c conda-forge retropath2_wrapper
-=======
 
 ### Prerequisite
 
@@ -34,7 +28,6 @@
 Install in the `<my_env>` conda environment:
 ```shell
 conda install -c brsynth -c conda-forge -n <my_env> retropath2_wrapper 
->>>>>>> 7d19bbe8
 ```
 
 ## Run
