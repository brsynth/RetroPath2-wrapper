#!/usr/bin/env python3
"""
Created on January 16 2020

@author: Joan Hérisson, Melchior du Lac
@description: Python wrapper to run RetroPath2.0 KNIME workflow

"""
from os         import (
    mkdir as os_mkdir,
    path  as os_path,
    rename,
    # geteuid,
    # getegid
)
from shutil import copyfile
from brs_utils import extract_gz
from filetype import guess
from tempfile import TemporaryDirectory
from typing import Dict, Tuple
from logging import (
    Logger,
    getLogger
)
from re import match
from csv import reader as csv_reader
from colored import attr
from csv import reader
from .Args import (
<<<<<<< HEAD
    DEFAULT_KNIME_FOLDER,
    DEFAULT_MSC_TIMEOUT,
    DEFAULT_KNIME_VERSION,
    DEFAULT_RP2_VERSION,
=======
    DEFAULTS,
>>>>>>> 19f4d3a7
    RETCODES,
)
from retropath2_wrapper.knime import Knime
from retropath2_wrapper.preference import Preference


here = os_path.dirname(os_path.realpath(__file__))


def retropath2(
    sink_file: str, source_file: str, rules_file: str,
    outdir: str,
<<<<<<< HEAD
    kinstall: str = DEFAULT_KNIME_FOLDER,
    kexec: str = None, kver: str = DEFAULT_KNIME_VERSION,
=======
    kinstall: str = DEFAULTS['KNIME_FOLDER'],
    kexec: str = None,
    kpkg_install: bool = True,
    kver: str = DEFAULTS['KNIME_VERSION'],
    kpython_ver: str = DEFAULTS['KNIME_PYTHON_VERSION'],
    krdkit_ver: str = DEFAULTS['KNIME_RDKIT_VERSION'],
    kzenodo_ver: str = DEFAULTS['ZENODO_VERSION'],
>>>>>>> 19f4d3a7
    knime: Knime = None,
    rp2_version: str = DEFAULTS['RP2_VERSION'],
    max_steps: int = 3,
    topx: int = 100,
    dmin: int = 0, dmax: int = 1000,
    mwmax_source: int = 1000,
    msc_timeout: int = DEFAULTS['MSC_TIMEOUT'],
    logger: Logger = getLogger(__name__)
) -> Tuple[str, Dict]:

    logger.debug(f'sink_file: {sink_file}')
    logger.debug(f'source_file: {source_file}')
    logger.debug(f'rules_file: {rules_file}')
    logger.debug(f'outdir: {outdir}')
    logger.debug(f'kexec: {kexec}')
    logger.debug(f'kinstall: {kinstall}')
    logger.debug(f'kver: {kver}')
    logger.debug(f'rp2_version: {rp2_version}')
    logger.debug(f'max_steps: {max_steps}')
    logger.debug(f'topx: {topx}')
    logger.debug(f'dmin: {dmin}')
    logger.debug(f'dmax: {dmax}')
    logger.debug(f'mwmax_source: {mwmax_source}')
    logger.debug(f'msc_timeout: {msc_timeout}')

    # Create Knime object
    if knime is None:
<<<<<<< HEAD
        knime = Knime(kexec=kexec, kinstall=kinstall, kver=kver)
=======
        knime = Knime(
            kexec=kexec,
            kinstall=kinstall,
            is_kpkg_install=kpkg_install,
            kver=kver,
            kpython_ver=kpython_ver,
            krdkit_ver=krdkit_ver,
            kzenodo_ver=kzenodo_ver
        )
>>>>>>> 19f4d3a7
    if rp2_version is not None:
        knime.workflow = os_path.join(
            here, 'workflows', f'RetroPath2.0_{rp2_version}.knwf'
        )

    logger.debug('knime: ' + str(knime))

    # Store RetroPath2 params into a dictionary
    rp2_params = {
        'max_steps'    : max_steps,
        'topx'         : topx,
        'dmin'         : dmin,
        'dmax'         : dmax,
        'mwmax_source' : mwmax_source
    }
    logger.debug('rp2_params: ' + str(rp2_params))

    r_code, inchi = check_input(source_file, sink_file)
    if r_code != RETCODES['OK']:
        return r_code, None

    # Install KNIME
    r_code = knime.install(logger=logger)
    if r_code > 0:
        return r_code, None

    logger.info('{attr1}Initializing{attr2}'.format(attr1=attr('bold'), attr2=attr('reset')))

    # Preferences
    preference = Preference(rdkit_timeout_minutes=msc_timeout)
    with TemporaryDirectory() as tempd:

        # Format files for KNIME
        files = format_files_for_knime(
            sink_file, source_file, rules_file,
            tempd, outdir,
            logger
        )
        logger.debug(files)

        # Create outdir if does not exist
        if not os_path.exists(outdir):
            os_mkdir(outdir)

        # Call KNIME
        r_code = knime.call(
            files=files,
            params=rp2_params,
            preference=preference,
            logger=logger,
        )
        if r_code == RETCODES['OSError']:
            return r_code, files

    r_code = check_src_in_sink_2(
        src_in_sink_file = os_path.join(files['outdir'], files['src-in-sk']),
        logger = logger
    )

    return r_code, files


def check_input(
    source_file: str,
    sink_file: str,
    logger: Logger = getLogger(__name__)
) -> Tuple[str, str]:

    logger.info('{attr1}Checking input data{attr2}'.format(attr1=attr('bold'), attr2=attr('reset')))

    # Check if InChI is well-formed
    inchi = check_inchi_from_file(source_file, logger)
    if inchi == '' or inchi in RETCODES.values():
        return RETCODES['InChI'], None

    # Check if source is in sink
    r_code = check_src_in_sink_1(inchi, sink_file, logger)
    if r_code == RETCODES['SrcInSink']:
        return RETCODES['SrcInSink'], None
    elif r_code == RETCODES['FileNotFound']:
        return RETCODES['FileNotFound'], None

    return RETCODES['OK'], inchi


def check_src_in_sink_1(
    source_inchi: str,
    sink_file: str,
    logger: Logger = getLogger(__name__)
) -> int:
    """
    Check if source is present in sink file. InChIs have to be strictly equal.

    Parameters
    ----------
    source_inchi: str
        Path to file containing the source.
    sink_file: str
        Path to file containing the sink.
    logger : Logger
        The logger object.

    Returns
    -------
    int Return code.

    """

    logger.info('   |- Source in Sink (simple)')

    try:
        with open(sink_file, 'r') as f:
            for row in csv_reader(f, delimiter=',', quotechar='"'):
                if source_inchi == row[1]:
                    logger.error('        source has been found in sink')
                    return RETCODES['SrcInSink']

    except FileNotFoundError as e:
        logger.error(e)
        return RETCODES['FileNotFound']

    return RETCODES['OK']


def check_inchi_from_file(
    file: str,
    logger: Logger = getLogger(__name__)
) -> str:

    logger.info('   |- InChI')

    try:
        with open(file, 'r') as f:
            f_reader = reader(f)
            header = next(f_reader)
            if [_.strip().lower() for _ in header[:2]] != ['name', 'inchi']:
                logger.error(header)
                return False
            compound_id, inchi = next(f_reader)[:2]  # Sniff first inchi
            inchi = inchi.strip()  # Remove trailing spaces
            # Match
            #
            #   InChI=
            #   -----
            #       matches 'InChI='
            #
            #   1(S)?
            #   -----
            #       matches:
            #           1    --> version number, currently 1
            #           (S)? --> standard or not
            #
            #   /(([a-z|[A-Z])\d+)+
            #   ------------------
            #       Main layer/Chemical formula, only mandatory sublayer
            #       matches:
            #           /                  --> layer separator
            #           (([a-z|[A-Z])\d+)+ --> a letter followed by at least one number, at least one time
            #
            #   (/.+)?
            #   ------
            #       Other (sub-)layers
            #       matches:
            #           (/.+)? --> if '/' is present, then at least one character/symbol is mandatory
            if match(r'InChI=1(S)?/(([a-z|[A-Z])+\d*)+(/.+)?$', inchi) is None:
                logger.error('        {inchi} is not a valid InChI notation'.format(inchi=inchi))
                return RETCODES['InChI']

    except FileNotFoundError as e:
        logger.error(e)
        return RETCODES['FileNotFound']

    return inchi


def check_src_in_sink_2(
    src_in_sink_file: str,
    logger: Logger = getLogger(__name__)
) -> int:
    """
    Check if source is present in sink file. InChIs could differ.

    Parameters
    ----------
    sink_file: str
        Path to file containing the sink.
    logger : Logger
        The logger object.

    Returns
    -------
    int Return code.

    """
    logger.debug(f'src_in_sink_file: {src_in_sink_file}')
    logger.info('   |- Checking Source in Sink (advanced)')

    try:
        count = 0
        with open(src_in_sink_file, 'r') as f:
            for i in csv_reader(f, delimiter=',', quotechar='"'):
                count += 1
                if count > 1:
                    logger.warning('        |- source has been found in sink')
                    return RETCODES['SrcInSink']

    except FileNotFoundError as e:
        logger.error(e)
        return RETCODES['FileNotFound']

    return RETCODES['OK']


def gunzip_to_csv(filename: str, indir: str) -> str:
    """
    Uncompress gzip file into indir.

    Parameters
    ----------
    filename : str
        Path of file to deflate.
    indir : str
        Path where install.

    """
    new_f = os_path.join(
        indir,
        os_path.basename(filename)+'.gz'
        )
    copyfile(filename, new_f)
    filename = extract_gz(new_f, indir)
    rename(filename, filename+'.csv')
    filename += '.csv'

    return filename


def format_files_for_knime(
    sinkfile: str, sourcefile: str, rulesfile: str,
    indir: str, outdir: str,
    logger: Logger = getLogger(__name__)
) -> Dict:
    """
    Format files according to KNIME expectations.

    Parameters
    ----------
    sinkfile : str
        Path of sink file.
    sourcefile : str
        Path of source file.
    rulesfile : str
        Path of rules file.
    indir : str
        Path where install.
    outdir : str
        Path to output the resuts.
    logger : Logger
        The logger object.

    Returns
    -------
    Dict Dictionary containing filenames.

   """
    logger.info('   |- Formatting files for KNIME')

    # If 'rulesfile' is a pure gzip archive without tar
    kind = guess(rulesfile)
    if kind:
        if kind.mime == 'application/gzip':
            rulesfile = gunzip_to_csv(rulesfile, indir)

    files = {
        'sink'      : os_path.abspath(sinkfile),
        'source'    : os_path.abspath(sourcefile),
        'rules'     : os_path.abspath(rulesfile),
        'results'   : 'results'+'.csv',
        'src-in-sk' : 'source-in-sink'+'.csv',
        'outdir'    : os_path.abspath(outdir)
    }
    # Because KNIME accepts only '.csv' file extension,
    # files have to be renamed
    for key in ['sink', 'source', 'rules']:
        if os_path.splitext(files[key])[-1] != '.csv':
            new_f = os_path.join(
                indir,
                os_path.basename(files[key])+'.csv'
                )
            copyfile(files[key], new_f)
            files[key] = new_f

    return files<|MERGE_RESOLUTION|>--- conflicted
+++ resolved
@@ -27,14 +27,10 @@
 from colored import attr
 from csv import reader
 from .Args import (
-<<<<<<< HEAD
     DEFAULT_KNIME_FOLDER,
     DEFAULT_MSC_TIMEOUT,
     DEFAULT_KNIME_VERSION,
     DEFAULT_RP2_VERSION,
-=======
-    DEFAULTS,
->>>>>>> 19f4d3a7
     RETCODES,
 )
 from retropath2_wrapper.knime import Knime
@@ -47,18 +43,8 @@
 def retropath2(
     sink_file: str, source_file: str, rules_file: str,
     outdir: str,
-<<<<<<< HEAD
     kinstall: str = DEFAULT_KNIME_FOLDER,
     kexec: str = None, kver: str = DEFAULT_KNIME_VERSION,
-=======
-    kinstall: str = DEFAULTS['KNIME_FOLDER'],
-    kexec: str = None,
-    kpkg_install: bool = True,
-    kver: str = DEFAULTS['KNIME_VERSION'],
-    kpython_ver: str = DEFAULTS['KNIME_PYTHON_VERSION'],
-    krdkit_ver: str = DEFAULTS['KNIME_RDKIT_VERSION'],
-    kzenodo_ver: str = DEFAULTS['ZENODO_VERSION'],
->>>>>>> 19f4d3a7
     knime: Knime = None,
     rp2_version: str = DEFAULTS['RP2_VERSION'],
     max_steps: int = 3,
@@ -86,19 +72,7 @@
 
     # Create Knime object
     if knime is None:
-<<<<<<< HEAD
         knime = Knime(kexec=kexec, kinstall=kinstall, kver=kver)
-=======
-        knime = Knime(
-            kexec=kexec,
-            kinstall=kinstall,
-            is_kpkg_install=kpkg_install,
-            kver=kver,
-            kpython_ver=kpython_ver,
-            krdkit_ver=krdkit_ver,
-            kzenodo_ver=kzenodo_ver
-        )
->>>>>>> 19f4d3a7
     if rp2_version is not None:
         knime.workflow = os_path.join(
             here, 'workflows', f'RetroPath2.0_{rp2_version}.knwf'
