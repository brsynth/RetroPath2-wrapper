--- conflicted
+++ resolved
@@ -103,28 +103,10 @@
     parser_knime.add_argument(
         '--kver',
         type=str,
-<<<<<<< HEAD
         default=DEFAULT_KNIME_VERSION,
         choices=list(KNIME_ZENODO.keys()),
         help='version of KNIME (mandatory if --kexec is passed).',
     )
-=======
-        default=DEFAULTS['KNIME_VERSION'],
-        help='version of KNIME (mandatory if --kexec is passed).',
-    )
-    parser.add_argument(
-        '--kpkg_install',
-        action='store_true',
-        default=False,
-        help='Install Knime packages (default: False).'
-    )
-    parser.add_argument(
-        '--kzenodo',
-        choices=[DEFAULTS['ZENODO_VERSION']] + list(KNIME_ZENODO.keys()),
-        default=DEFAULTS['ZENODO_VERSION'],
-        help='Install Knime and its dependencies from Zenodo.'
-    )
->>>>>>> 19f4d3a7
 
     # RetroPath2.0 workflow options
     parser_rp = parser.add_argument_group("Retropath2.0 workflow")
