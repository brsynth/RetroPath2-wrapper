--- conflicted
+++ resolved
@@ -96,16 +96,12 @@
         rules_file=args.rules_file,
         outdir=args.outdir,
         kvars=kvars,
-<<<<<<< HEAD
-        max_steps=args.max_steps, topx=args.topx, dmin=args.dmin, dmax=args.dmax, mwmax_source=args.mwmax_source,
-=======
         max_steps=args.max_steps,
         topx=args.topx,
         dmin=args.dmin,
         dmax=args.dmax,
         mwmax_source=args.mwmax_source,
         mwmax_cof=args.mwmax_cof,
->>>>>>> b6bec0b8
         rp2_version=args.rp2_version,
         timeout=args.timeout,
         logger=logger
